--- conflicted
+++ resolved
@@ -95,11 +95,7 @@
 @pytest.mark.parametrize("name", keyword_par_names)
 def test_keyword_variable(par_keyword, name, ind, mult, tol):
     """Keyword variable evaluation."""
-<<<<<<< HEAD
-    v = VariableRef(ind, "aaa", basename=name)
-=======
-    v = Variable(ind, name, is_kwarg=True)
->>>>>>> 6ad998b2
+    v = Variable(ind, "aaa", basename=name)
 
     assert v.name == "aaa"
     assert v.basename == name
