--- conflicted
+++ resolved
@@ -50,15 +50,9 @@
 
 @pytest.fixture
 def kwarg_variable(monkeypatch):
-<<<<<<< HEAD
-    """A mocked VariableRef instance for a keyword variable."""
-    monkeypatch.setattr(VariableRef, "kwarg_values", {"kwarg_test": [0, 1, 2, 3]})
-    yield VariableRef(1, "kwarg_test", basename="kwarg_test")
-=======
-    """A mocked Variable instance for a keyword variable."""
+    """A mocked Variable instance for an auxiliary variable."""
     monkeypatch.setattr(Variable, "kwarg_values", {"kwarg_test": [0, 1, 2, 3]})
-    yield Variable(1, "kwarg_test", True)
->>>>>>> 6ad998b2
+    yield Variable(1, "kwarg_test", basename="kwarg_test")
 
 
 class TestRepresentationResolver:
