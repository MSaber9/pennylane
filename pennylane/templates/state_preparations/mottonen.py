--- conflicted
+++ resolved
@@ -76,13 +76,8 @@
 
 
 def _compute_theta(alpha):
-<<<<<<< HEAD
-    """Maps the angles alpha of the multi-controlled rotations decomposition of a uniformly-controlled rotation
-     to the rotation angles used in the gray-code implementation.
-=======
     """Maps the angles alpha of the multi-controlled rotations decomposition of a uniformly controlled rotation
      to the rotation angles used in the Gray code implementation.
->>>>>>> 0410be66
 
     Args:
         alpha (array[float]): alpha parameters
@@ -93,23 +88,12 @@
     ln = alpha.shape[0]
     k = np.log2(alpha.shape[0])
 
-<<<<<<< HEAD
-    theta = np.zeros(alpha.shape, dtype=np.float64)
-
-    for row in range(alpha.shape[0]):
-        # Use transpose of M:
-        entry = sum(_matrix_M_entry(col, row) * alpha[col] for col in range(len(alpha)))
-        entry *= factor
-        if abs(entry) > 1e-6:
-            theta[row] = entry
-=======
     M_trans = np.zeros(shape=(ln, ln))
     for i in range(len(M_trans)):
         for j in range(len(M_trans[0])):
             M_trans[i, j] = _matrix_M_entry(j, i)
 
     theta = M_trans @ alpha
->>>>>>> 0410be66
 
     return theta / 2 ** k
 
@@ -124,21 +108,13 @@
     are in states :math:`|00\rangle`, :math:`|01\rangle`, :math:`|10\rangle`, and :math:`|11\rangle`, respectively.
 
     To implement a uniformly-controlled rotation using single qubit rotations and CNOT gates,
-<<<<<<< HEAD
-    a decomposition based on gray codes is used. For this purpose, the multi-controlled rotation
-=======
     a decomposition based on Gray codes is used. For this purpose, the multi-controlled rotation
->>>>>>> 0410be66
     angles alpha have to be converted into a set of non-controlled rotation angles theta.
 
     For more details, see `Möttönen and Vartiainen (2005), Fig 7a<https://arxiv.org/pdf/quant-ph/0504100.pdf>`_.
 
     Args:
-<<<<<<< HEAD
-        gate (~.Operation): gate to be applied, needs to have exactly one parameter
-=======
         gate (.Operation): gate to be applied, needs to have exactly one parameter
->>>>>>> 0410be66
         alpha (array[float]): angles to decompose the uniformly-controlled rotation into multi-controlled rotations
         control_wires (array[int]): wires that act as control
         target_wire (int): wire that acts as target
@@ -170,15 +146,9 @@
 def _get_alpha_z(omega, n, k):
     r"""Computes the rotation angles required to implement the uniformly-controlled Z rotation
     applied to the :math:`k`th qubit.
-<<<<<<< HEAD
 
     The :math:`j`th angle is related to the phases omega of the desired amplitudes via:
 
-=======
-
-    The :math:`j`th angle is related to the phases omega of the desired amplitudes via:
-
->>>>>>> 0410be66
     .. math:: \alpha^{z,k}_j = \sum_{l=1}^{2^{k-1}} \frac{\omega_{(2j-1) 2^{k-1}+l} - \omega_{(2j-2) 2^{k-1}+l}}{2^{k-1}}
 
     Args:
@@ -206,17 +176,10 @@
 
 
 def _get_alpha_y(a, n, k):
-<<<<<<< HEAD
-    r"""Computes the rotation angles required to implement the uniformly-controlled Z rotation
-    applied to the :math:`k`th qubit.
-
-    The :math:`j`th angle is related to the absolute values a of the desired amplitudes via:
-=======
     r"""Computes the rotation angles required to implement the uniformly controlled Y rotation
     applied to the :math:`k`th qubit.
 
     The :math:`j`-th angle is related to the absolute values, a, of the desired amplitudes via:
->>>>>>> 0410be66
 
     .. math:: \alpha^{y,k}_j = 2 \arcsin \sqrt{ \frac{ \sum_{l=1}^{2^{k-1}} a_{(2j-1)2^{k-1} +l}^2  }{ \sum_{l=1}^{2^{k}} a_{(j-1)2^{k} +l}^2  } }
 
@@ -235,13 +198,7 @@
     numerator = np.take(a, indices=indices_numerator)
     numerator = np.sum(np.abs(numerator) ** 2, axis=1)
 
-<<<<<<< HEAD
-    indices_denominator = [
-        [j * 2 ** k + l for l in range(0, int(2 ** k))] for j in range(2 ** (n - k))
-    ]
-=======
     indices_denominator = [[j * 2 ** k + l for l in range(2 ** k)] for j in range(2 ** (n - k))]
->>>>>>> 0410be66
     denominator = np.take(a, indices=indices_denominator)
     denominator = np.sum(np.abs(denominator) ** 2, axis=1)
 
@@ -272,12 +229,7 @@
 
     .. note::
 
-<<<<<<< HEAD
-        Due to numerical errors stemming from finite precision, the final prepared state
-        is only an approximation of the input state vector. However, the fidelity with the desired state is
-=======
         The final state is only equal to the input state vector up to a global phase.
->>>>>>> 0410be66
 
     Args:
         state_vector (array): Input array of shape ``(2^N,)``, where N is the number of wires
@@ -307,11 +259,8 @@
     # TODO: delete when tape is new core
     if isinstance(state_vector[0], Variable):
         state_vector = np.array([s.val for s in state_vector])
-<<<<<<< HEAD
     else:
         state_vector = qml.tape.UnifiedTensor(state_vector).numpy()
-=======
->>>>>>> 0410be66
 
     # check if normalized
     norm = np.sum(np.abs(state_vector) ** 2)
