--- conflicted
+++ resolved
@@ -101,14 +101,6 @@
 
         # apply the circuit operations
         for i, operation in enumerate(operations):
-<<<<<<< HEAD
-
-            wires = operation.wires
-            # map wires to list of indices of the corresponding subsystems on the device
-            subsystems = self.wire_map(wires)
-            par = operation.parameters
-=======
->>>>>>> 40e5d8ee
 
             if i > 0 and isinstance(operation, (QubitStateVector, BasisState)):
                 raise DeviceError(
@@ -116,39 +108,13 @@
                     "on a {} device.".format(operation.name, self.short_name)
                 )
 
-<<<<<<< HEAD
-            if isinstance(operation, QubitStateVector):
-                input_state = np.asarray(par[0], dtype=np.complex128)
-                self.apply_state_vector(input_state, subsystems)
-
-            elif isinstance(operation, BasisState):
-                basis_state = par[0]
-                self.apply_basis_state(basis_state, subsystems)
-
-            elif isinstance(operation, DiagonalOperation):
-                self._state = self.vec_vec_product(operation.eigvals, self._state, subsystems)
-
-            elif len(subsystems) <= 2:
-                # Einsum is faster for small gates
-                self._state = self.mat_vec_product_einsum(operation.matrix, self._state, subsystems)
-
-            else:
-                self._state = self.mat_vec_product(operation.matrix, self._state, subsystems)
-=======
             self._apply_operation(operation)
->>>>>>> 40e5d8ee
 
         # store the pre-rotated state
         self._pre_rotated_state = self._state
 
         # apply the circuit rotations
         for operation in rotations:
-<<<<<<< HEAD
-            wires = operation.wires
-            subsystems = self.wire_map(wires)
-            par = operation.parameters
-            self._state = self.mat_vec_product(operation.matrix, self._state, subsystems)
-=======
             self._apply_operation(operation)
 
     def _apply_operation(self, operation):
@@ -157,25 +123,27 @@
         Args:
             operation (~.Operation): operation to apply on the device
         """
-        wires = operation.wires.tolist()  # TODO: translation to nonconsec wires indices
+        wires = operation.wires
+        # get indices of the wires on the device
+        subsystems = self.wire_map(wires)
 
         if isinstance(operation, QubitStateVector):
-            self._apply_state_vector(operation.parameters[0], wires)
+            self._apply_state_vector(operation.parameters[0], subsystems)
             return
 
         if isinstance(operation, BasisState):
-            self._apply_basis_state(operation.parameters[0], wires)
+            self._apply_basis_state(operation.parameters[0], subsystems)
             return
 
         matrix = self._get_unitary_matrix(operation)
 
         if isinstance(operation, DiagonalOperation):
-            self._apply_diagonal_unitary(matrix, wires)
-        elif len(operation.wires) <= 2:
+            self._apply_diagonal_unitary(matrix, subsystems)
+        elif len(subsystems) <= 2:
             # Einsum is faster for small gates
-            self._apply_unitary_einsum(matrix, wires)
+            self._apply_unitary_einsum(matrix, subsystems)
         else:
-            self._apply_unitary(matrix, wires)
+            self._apply_unitary(matrix, subsystems)
 
     def _get_unitary_matrix(self, unitary):  # pylint: disable=no-self-use
         """Return the matrix representing a unitary operation.
@@ -207,54 +175,39 @@
         state[index] = 1
         state = self._asarray(state, dtype=self.C_DTYPE)
         return self._reshape(state, [2] * self.num_wires)
->>>>>>> 40e5d8ee
 
     @property
     def state(self):
         return self._flatten(self._pre_rotated_state)
 
-<<<<<<< HEAD
-    def apply_state_vector(self, input_state, subsystems):
-=======
-    def _apply_state_vector(self, state, wires):
->>>>>>> 40e5d8ee
+    def _apply_state_vector(self, state, subsystems):
         """Initialize the internal state vector in a specified state.
 
         Args:
             state (array[complex]): normalized input state of length
                 ``2**len(wires)``
-            subsystems (list[int]): indices of the wires that get initialized in the state
+            subsystems (Sequence[int]): indices of wires that get initialized in the state
         """
         state = self._asarray(state, dtype=self.C_DTYPE)
         n_state_vector = state.shape[0]
 
-        if state.ndim != 1 or n_state_vector != 2 ** len(wires):
+        if state.ndim != 1 or n_state_vector != 2 ** len(subsystems):
             raise ValueError("State vector must be of length 2**wires.")
 
         if not np.allclose(np.linalg.norm(state, ord=2), 1.0, atol=tolerance):
             raise ValueError("Sum of amplitudes-squared does not equal one.")
 
-        if len(wires) == self.num_wires and sorted(wires) == wires:
+        if len(subsystems) == self.num_wires and sorted(subsystems) == subsystems:
             # Initialize the entire register with the state
             self._state = self._reshape(state, [2] * self.num_wires)
             return
 
-<<<<<<< HEAD
-        if input_state.ndim == 1 and n_state_vector == 2 ** len(subsystems):
-            # generate basis states on subset of qubits via the cartesian product
-            basis_states = np.array(list(itertools.product([0, 1], repeat=len(subsystems))))
-
-            # get basis states to alter on full set of qubits
-            unravelled_indices = np.zeros((2 ** len(subsystems), self.num_wires), dtype=int)
-            unravelled_indices[:, subsystems] = basis_states
-=======
         # generate basis states on subset of qubits via the cartesian product
-        basis_states = np.array(list(itertools.product([0, 1], repeat=len(wires))))
+        basis_states = np.array(list(itertools.product([0, 1], repeat=len(subsystems))))
 
         # get basis states to alter on full set of qubits
-        unravelled_indices = np.zeros((2 ** len(wires), self.num_wires), dtype=int)
-        unravelled_indices[:, wires] = basis_states
->>>>>>> 40e5d8ee
+        unravelled_indices = np.zeros((2 ** len(subsystems), self.num_wires), dtype=int)
+        unravelled_indices[:, subsystems] = basis_states
 
         # get indices for which the state is changed to input state vector elements
         ravelled_indices = np.ravel_multi_index(unravelled_indices.T, [2] * self.num_wires)
@@ -263,17 +216,13 @@
         state = self._reshape(state, [2] * self.num_wires)
         self._state = self._asarray(state, dtype=self.C_DTYPE)
 
-<<<<<<< HEAD
-    def apply_basis_state(self, state, subsystems):
-=======
-    def _apply_basis_state(self, state, wires):
->>>>>>> 40e5d8ee
+    def _apply_basis_state(self, state, subsystems):
         """Initialize the state vector in a specified computational basis state.
 
         Args:
             state (array[int]): computational basis state of shape ``(wires,)``
                 consisting of 0s and 1s.
-            subsystems (list[int]): indices of the wires that the provided computational state should
+            subsystems (Sequence[int]): indices of the wires that the provided computational state should
                 be initialized on
         """
         # length of basis state parameter
@@ -291,52 +240,27 @@
 
         self._state = self._create_basis_state(num)
 
-<<<<<<< HEAD
-    def mat_vec_product(self, mat, vec, subsystems):
-=======
-    def _apply_unitary(self, mat, wires):
->>>>>>> 40e5d8ee
+    def _apply_unitary(self, mat, subsystems):
         r"""Apply multiplication of a matrix to subsystems of the quantum state.
 
         Args:
             mat (array): matrix to multiply
-<<<<<<< HEAD
-            vec (array): state tensor to multiply
-            subsystems (list[int]): indices of the target wires
-
-        Returns:
-            array: output vector after applying ``mat`` to input ``vec`` on specified subsystems
-        """
-        mat = np.reshape(mat, [2] * len(subsystems) * 2)
+            subsystems (Sequence[int]): indices of the target wires
+        """
+        mat = self._cast(self._reshape(mat, [2] * len(subsystems) * 2), dtype=self.C_DTYPE)
         axes = (np.arange(len(subsystems), 2 * len(subsystems)), subsystems)
-        tdot = np.tensordot(mat, vec, axes=axes)
-=======
-            wires (Sequence[int]): target subsystems
-        """
-        mat = self._cast(self._reshape(mat, [2] * len(wires) * 2), dtype=self.C_DTYPE)
-        axes = (np.arange(len(wires), 2 * len(wires)), wires)
         tdot = self._tensordot(mat, self._state, axes=axes)
->>>>>>> 40e5d8ee
 
         # tensordot causes the axes given in `wires` to end up in the first positions
         # of the resulting tensor. This corresponds to a (partial) transpose of
         # the correct output state
         # We'll need to invert this permutation to put the indices in the correct place
-<<<<<<< HEAD
         unused_idxs = [idx for idx in range(self.num_wires) if idx not in subsystems]
-        perm = subsystems + unused_idxs
-=======
-        unused_idxs = [idx for idx in range(self.num_wires) if idx not in wires]
-        perm = list(wires) + unused_idxs
->>>>>>> 40e5d8ee
+        perm = list(subsystems) + unused_idxs
         inv_perm = np.argsort(perm)  # argsort gives inverse permutation
         self._state = self._transpose(tdot, inv_perm)
 
-<<<<<<< HEAD
-    def mat_vec_product_einsum(self, mat, vec, subsystems):
-=======
-    def _apply_unitary_einsum(self, mat, wires):
->>>>>>> 40e5d8ee
+    def _apply_unitary_einsum(self, mat, subsystems):
         r"""Apply multiplication of a matrix to subsystems of the quantum state.
 
         This function uses einsum instead of tensordot. This approach is only
@@ -344,19 +268,9 @@
 
         Args:
             mat (array): matrix to multiply
-<<<<<<< HEAD
-            vec (array): state tensor to multiply
-            subsystems (list[int]): indices of the target wires
-
-        Returns:
-            array: output vector after applying ``mat`` to input ``vec`` on specified subsystems
-        """
-        mat = np.reshape(mat, [2] * len(subsystems) * 2)
-=======
-            wires (Sequence[int]): target subsystems
-        """
-        mat = self._cast(self._reshape(mat, [2] * len(wires) * 2), dtype=self.C_DTYPE)
->>>>>>> 40e5d8ee
+            subsystems (Sequence[int]): indices of the target wires
+        """
+        mat = self._cast(self._reshape(mat, [2] * len(subsystems) * 2), dtype=self.C_DTYPE)
 
         # Tensor indices of the quantum state
         state_indices = ABC[: self.num_wires]
@@ -385,32 +299,17 @@
 
         self._state = self._einsum(einsum_indices, mat, self._state)
 
-<<<<<<< HEAD
-    def vec_vec_product(self, phases, vec, subsystems):
-=======
-    def _apply_diagonal_unitary(self, phases, wires):
->>>>>>> 40e5d8ee
+    def _apply_diagonal_unitary(self, phases, subsystems):
         r"""Apply multiplication of a phase vector to subsystems of the quantum state.
 
         This represents the multiplication with diagonal gates in a more efficient manner.
 
         Args:
             phases (array): vector to multiply
-<<<<<<< HEAD
-            vec (array): state tensor to multiply
-            subsystems (list[int]): indices of the target wires
-
-        Returns:
-            array: output vector after applying ``phases`` to input ``vec`` on specified subsystems
+            subsystems (Sequence[int]): indices of the target wires
         """
         # reshape vectors
-        phases = phases.reshape([2] * len(subsystems))
-=======
-            wires (Sequence[int]): target subsystems
-        """
-        # reshape vectors
-        phases = self._cast(self._reshape(phases, [2] * len(wires)), dtype=self.C_DTYPE)
->>>>>>> 40e5d8ee
+        phases = self._cast(self._reshape(phases, [2] * len(subsystems)), dtype=self.C_DTYPE)
 
         state_indices = ABC[: self.num_wires]
         affected_indices = "".join(ABC_ARRAY[subsystems].tolist())
@@ -433,7 +332,7 @@
         """Return the (marginal) analytic probability of each computational basis state.
 
         Args:
-            subsystems (list[int]): indices of the target wires
+            subsystems (Sequence[int]): indices of the target wires
 
         Returns:
             array: vector of marginal probabilities
@@ -441,12 +340,6 @@
         if self._state is None:
             return None
 
-<<<<<<< HEAD
         subsystems = subsystems or range(self.num_wires)
-
-        prob = self.marginal_prob(np.abs(self._state.ravel()) ** 2, subsystems)
-=======
-        wires = wires or range(self.num_wires)
-        prob = self.marginal_prob(self._abs(self._flatten(self._state)) ** 2, wires)
->>>>>>> 40e5d8ee
+        prob = self.marginal_prob(self._abs(self._flatten(self._state)) ** 2, subsystems)
         return prob